--- conflicted
+++ resolved
@@ -2,28 +2,13 @@
 # First token of each non-comment line is the keyword and the rest of the line
 # (including spaces) is the value.
 # - the value can be blank
-<<<<<<< HEAD
-<<<<<<< HEAD
 # Sunil commit: 1-16-14
-=======
-# Sunil commit: 1-15-14
->>>>>>> d5fa1a2efbd0288399271d846b3fdca57c051dd1
-=======
-# Sunil commit: 1-16-14
->>>>>>> 1f39d817
 
 # This is source code manager (i.e. svn)
 scm git
 scmurl https://github.com/MokaCreativeLLC/XNATSlicer.git
-<<<<<<< HEAD
-<<<<<<< HEAD
 scmrevision 608e1f7
-=======
-scmrevision af97dc9
->>>>>>> d5fa1a2efbd0288399271d846b3fdca57c051dd1
-=======
-scmrevision 608e1f7
->>>>>>> 1f39d817
+
 
 # list dependencies
 # - These should be names of other modules that have .s4ext files
